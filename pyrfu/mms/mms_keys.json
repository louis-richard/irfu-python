--- conflicted
+++ resolved
@@ -17,15 +17,12 @@
       "dtype": ""
     }
   },
-<<<<<<< HEAD
-=======
   "aspoc": {
     "ionc_aspoc_srvy_l2": {
       "cdf_name": "aspoc_ionc",
       "dtype": ""
     }
   },
->>>>>>> ffc8fcde
   "dfg": {
     "b_bcs_dfg_srvy_l2pre": {
       "cdf_name": "dfg_b_bcs_srvy_l2pre",
@@ -105,29 +102,6 @@
       "cdf_name": "edp_dce_gse_slow_l2",
       "dtype": "dce"
     },
-<<<<<<< HEAD
-=======
-    "e_par_edp_brst_l2": {
-      "cdf_name": "edp_dce_par_epar_brst_l2",
-      "dtype": "dce"
-    },
-    "e_par_edp_brst_l2pre": {
-      "cdf_name": "edp_dce_par_epar_brst_l2pre",
-      "dtype": "dce"
-    },
-    "e_par_edp_fast_l2": {
-      "cdf_name": "edp_dce_par_epar_fast_l2",
-      "dtype": "dce"
-    },
-    "e_par_edp_fast_l2pre": {
-      "cdf_name": "edp_dce_par_epar_fast_l2pre",
-      "dtype": "dce"
-    },
-    "e_par_edp_slow_l2pre": {
-      "cdf_name": "edp_dce_par_epar_slow_l2pre",
-      "dtype": "dce"
-    },
->>>>>>> ffc8fcde
     "e_ssc_edp_brst_l2a": {
       "cdf_name": "edp_dce_brst_l2a",
       "dtype": "dce2d"
@@ -144,13 +118,10 @@
       "cdf_name": "edp_hmfe_dsl_brst_l2",
       "dtype": "hmfe"
     },
-<<<<<<< HEAD
-=======
     "hmfe_par_edp_brst_l2": {
       "cdf_name": "edp_hmfe_par_epar_brst_l2",
       "dtype": "hmfe"
     },
->>>>>>> ffc8fcde
     "phase_edp_fast_l2a": {
       "cdf_name": "edp_phase_fast_l2a",
       "dtype": "dce2d"
@@ -869,18 +840,14 @@
     }
   },
   "mec": {
-<<<<<<< HEAD
     "r_gse_mec_brst_l2": {
       "cdf_name": "mec_r_gse",
       "dtype": "epht89d"
     },
-=======
->>>>>>> ffc8fcde
     "r_gse_mec_srvy_l2": {
       "cdf_name": "mec_r_gse",
       "dtype": "epht89d"
     },
-<<<<<<< HEAD
     "r_gsm_mec_brst_l2": {
       "cdf_name": "mec_r_gsm",
       "dtype": "epht89d"
@@ -904,11 +871,6 @@
     "vel_gsm_mec_srvy_l2": {
       "cdf_name": "mec_v_gse",
       "dtype": "epht89d"
-=======
-    "r_gsm_mec_srvy_l2": {
-      "cdf_name": "mec_r_gsm",
-      "dtype": "epht89d"
->>>>>>> ffc8fcde
     }
   },
   "scm": {
